"""
isio_shmlib.py

Author: V. Deo
Date: April 13, 2020

Offers a python binding to MILK streams.

Is based on the ImageStreamIOWrap (ISIOW) C wrapper to python
which must be compiled and accessible in the PYTHONPATH
(default /usr/local/python is included automatically in this file)

    Your code
        ^
        |
isio_shmlib.py SHM class     (python) <- You are here
        ^
        |
ImageStreamIOWrap.cpp     (pyBind)
        ^
        |
ImagestreamIO.c           (C)
        ^
        |
Shared memory


For previous xaosim.shmlib users:

    Class interface and documentation is plagiarized
    on xaosim's shmlib and scexao_shmlib.
    With a few advantages provided by using ImageStreamIO directly:
    - Evolves naturally with ImageStreamIO updates
    - Natural integration with MILK's streamCTRL
    - Semaphores, metadata and keywords handled by the C.

    Note: Class methods which only affected internal flags in shmlib
          were removed if unnecessary

          Methods deleted:
              create
              increment_counter


          New methods are added a the end of the file, that rely on
          the ImageStreamIOWrap interface and may very well not be
          back-portable to xaosim.

          Methods added:


Credit for the ideas, templates, docstrings, and xaosim.shmlib:
    F. Martinache (www.github.com/fmartinache/xaosim)

Credit for ImageStreamIO C library: O. Guyon

Credit for ImageStreamIOWrap pybind interface: A. Sevin
"""
from __future__ import annotations

try:
    try:  # First shot
        from ImageStreamIOWrap import Image, Image_kw
    except:  # Second shot - maybe you forgot the default path ?
        import sys
        sys.path.append("/usr/local/python")
        from ImageStreamIOWrap import Image, Image_kw
except Exception as exc:
    print("pyMilk.interfacing.isio_shmlib:")
    print("WARNING: did not find ImageStreamIOWrap. Compile or path issues ?")
    raise exc

import typing as typ
if typ.TYPE_CHECKING:
    KWType = str | int | float
    KWDict = dict[str, KWType]
    KWCommentDict = dict[str, tuple[KWType, str]]
    KWOptCommentDict = dict[str, KWType | tuple[KWType] | tuple[KWType, str]]
    # Mapping is essentially a read-only dict?
    KWOptCommentMapping = typ.Mapping[str, KWType | tuple[KWType] |
                                      tuple[KWType, str]]

import datetime
import numpy as np
import numpy.typing as npt

import time

from pyMilk.util import img_shapes

import os

MILK_SHM_DIR = os.environ["MILK_SHM_DIR"]


class SHM:
    """
        Main interfacing class
    """

    #############################################################
    # CORE COMPATIBILITY WITH xaosim.shmlib
    #############################################################

    def __init__(
            self,
            fname: str,
            data: None | np.ndarray |
            tuple[tuple[int, ...], npt.DTypeLike] = None,
            nbkw: int = 50,
            shared: bool | typ.Literal[0, 1] = True,
            location: int = -1,
            verbose: bool = False,
            packed=False,
            autoSqueeze: bool = True,
            symcode: int = 4,
            triDim: int = img_shapes.Which3DState.LAST2LAST,
    ) -> None:
        """
        Constructor for a SHM (shared memory) object.

        Parameters:
        ----------
        fname: name of the shm file
                 the resulting name will be $MILK_SHM_DIR/<fname>.im.shm
        data: a numpy array (1, 2 or 3D of data)
                alternatively, a tuple ((int, ...), dtype) is accepted
                    which provides shape and datatype (string or np type)

            WARNING: if data is None, we're reading
                     the userside shape will be found from the C-side shape, the symcode, and the triDim
                     BUT
                     if data isnt None and we're creating - data.shape should be the python shape -- not the c-shape
                     in that case, the C-shape must be found from data.shape

        nbkw: # of keywords to be appended to the data structure (optional)
        shared: True if the memory is shared among users
        location: -1 for CPU RAM, >= 0 provides the # of the GPU.

        autoSqueeze: Remove singleton dimensions between C-side and user side
                     Otherwise, we take the necessary steps to squeeze / pad the singleton dimensions.
                 Warning: [data not None] assumes [autoSqueeze=False].
                     If you're creating a SHM, it's assumed you know what you're passing.
        symcode: symmetry to apply to the data - see pyMilk.util.symcode
        triDim: what to do with tri-dimensional arrays. See util.symcode.


        NOTE:
            The order of operations on read is
                squeeze -> 3D swap -> symcode
            And on write
                symcode -> 3D swap -> unsqueeze

        Depending on whether the file already exists, and/or some new
        data is provided, the file will be created or overwritten.


        CHANGES from xaosim:
            arguments "packed" and "verbose" are unused.
            (this is handled as a compilation flag in ImageStreamIO)

            arguments shared and location added.
        """

        self.IMAGE = Image()
        self.FNAME = check_SHM_name(fname)
        self.FILEPATH = MILK_SHM_DIR + '/' + fname + '.im.shm'

        self.semID: int | None = None
        self.location = location
        self.symcode = (
                symcode  # Handle image symetries; 0-7, see pyMilk.util.img_shapes
        )
        self.triDimState = triDim

        if data is None:  # Image read
            if not self._checkExists():
                raise FileNotFoundError(
                        f"Requested SHM {fname} does not exist")
            # _checkExists already performed the self.IMAGE.open()

            self._checkGrabSemaphore()
            data_arr: np.ndarray = self.IMAGE.copy()  # Data is C-side shaped

            self._init_internals_read(data_arr, autoSqueeze)

        else:  # Image create
            if not isinstance(data, np.ndarray):
                # data is (Shape, type) tuple
                data_arr = np.zeros(data[0],
                                    dtype=data[1])  # Data is Py-side shaped
            else:
                data_arr = data

            data_c = self._init_internals_creation(data_arr)

            if not self._checkExists():
                print(f"{self.FNAME}.im.shm will be created")
            else:
                print(f"{self.FNAME}.im.shm will be overwritten")
                # _checkExist opened the image, we can destroy.
                self.IMAGE.destroy()

            self.IMAGE.create(self.FNAME, data_c, location=location,
                              shared=shared, NBkw=nbkw)

    def _init_internals_read(self, data: np.ndarray,
                             autoSqueeze: bool) -> None:
        """
            Aux function for initializing
            data is C-side shape

            Must assign
                self.nptype
                self.nDim
                self.shape_c
                self.shape
        """

        self.nptype: npt.DTypeLike = data.dtype
        self.shape_c: tuple[int, ...] = data.shape

        # Autosqueeze
        if autoSqueeze:
            self.shape: tuple[int, ...] = np.squeeze(data).shape
        else:
            self.shape = self.shape_c

        self.readSlice, self.writeSlice = img_shapes.gen_squeeze_unsqueeze_slices(
                self.shape_c, autoSqueeze)

        # Quick ref
        self.nDim = len(self.shape)

        # 3D ordering
        if self.nDim == 2:
            self.shape = img_shapes.image_decode(data[self.readSlice],
                                                 self.symcode).shape
        elif self.nDim == 3:
            self.shape = img_shapes.full_cube_decode(data[self.readSlice],
                                                     self.symcode,
                                                     self.triDimState).shape

    def _attempt_autorelink_if_needed(self) -> None:
        if self.IMAGE.md.inode == os.stat(self.FILEPATH).st_ino:
            return

        self.IMAGE.close()
        if not self._checkExists():  # Perform open
            raise RuntimeError("pyMilk: Error during autorelink.")

        self._checkGrabSemaphore()

        if self.shape_c != tuple(self.IMAGE.md.size):
            raise RuntimeError(
                    f"pyMilk: Error during autorelink --"
                    f" size mismatch {self.shape_c} vs. {tuple(self.IMAGE.md.size)}"
            )

        new_dtype = np.array(self.IMAGE).dtype
        if new_dtype != self.nptype:
            raise RuntimeError(f"pyMilk: Error during autorelink --"
                               f" type mismatch {new_dtype} vs. {self.nptype}")

    def _init_internals_creation(self, data: np.ndarray) -> np.ndarray:
        """
            Aux function for initializing
            data is python-side shape

            Must assign
                self.nptype
                self.nDim
                self.shape_c
                self.shape
        """

        self.nptype = data.dtype
        self.shape = data.shape
        self.nDim = len(self.shape)

        # Autosqueeze
        if 1 in self.shape:
            print("Warning: ignoring autoSqueeze parameter when creating SHM."
                  "Remove the singleton dimensions yourself.")

        self.readSlice, self.writeSlice = img_shapes.gen_squeeze_unsqueeze_slices(
                self.shape, False)  # Trivial slices - no squeezing anyway

        if self.nDim <= 1:
            data_c = data  # Starting point
        elif self.nDim == 2:
            data_c = img_shapes.image_encode(data, self.symcode)
        elif self.nDim == 3:
            data_c = img_shapes.full_cube_encode(data, self.symcode,
                                                 self.triDimState)
        else:
            raise NotImplementedError()

        self.shape_c = data_c.shape
        return data_c

    def rename_img(self, newname: str) -> None:
        raise NotImplementedError()

    def close(self) -> None:
        """
        Clean close of a SHM data structure link
        """
        self.IMAGE.close()

    def read_meta_data(self, verbose: bool = True) -> None:
        '''
            Only for xaosim retro-compatibility
        '''
        if verbose:
            self.print_meta_data()

    def create_keyword_list(self) -> None:
        '''
            Deprecated.
        '''
        raise DeprecationWarning(
                'This function is not used in pyMilk. Use get_keyords/set_keywords.'
        )

    def read_keywords(self) -> None:
        '''
            Deprecated.
        '''
        raise DeprecationWarning(
                'This function is not used in pyMilk. Use get_keyords/set_keywords.'
        )

    def write_keywords(self) -> None:
        '''
            Deprecated.
        '''
        raise DeprecationWarning(
                'This function is not used in pyMilk. Use get_keyords/set_keywords.'
        )

    def read_keyword(self, ii: int) -> None:
        '''
            Deprecated.
        '''
        raise DeprecationWarning(
                'This function is not used in pyMilk. Use get_keyords/set_keywords.'
        )

    def write_keyword(self, ii: int) -> None:
        '''
            Deprecated.
        '''
        raise DeprecationWarning(
                'This function is not used in pyMilk. Use get_keyords/set_keywords.'
        )

    def update_keyword(self, name: str, value: KWType,
                       comment: str | None = None) -> None:
        '''
        Mind the signature change from xaosim: ii (kw index) is not used.
        '''

        kws = self.IMAGE.get_kws_list()
        kws_names = [kw.name for kw in kws]
        if name not in kws_names:
            raise AssertionError('Updating a keyword that does not exist yet.')
        idx = kws_names.index(name)
        if comment is None:  # Keeping prev comment, updating value only
            kws[idx] = Image_kw(name, value, kws[idx].comment)
        else:
            kws[idx] = Image_kw(name, value, comment)
        self.IMAGE.set_kws_list(kws)

    def _kw_opt_comment_unpacker(self, val: KWType | tuple[KWType] |
                                 tuple[KWType, str]) -> tuple[KWType, str]:
        if not isinstance(val, tuple):
            v, c = val, ''
        elif len(val) == 1:
            v, c = val[0], ''
        else:
            v, c = val
        return v, c

    def set_keywords(self, kw_dict: KWOptCommentMapping) -> None:
        '''
        Sets a keyword dictionnary into the SHM
        This is a tentatively non-destructive write

        kw_dict: {key: value}, {key: (value,)} and {key: (value, comment)} are all accepted
        '''
        kws = self.IMAGE.get_kws_list()
        kws_names = [kw.name for kw in kws]

        for name in kw_dict:
            if name in kws_names:
                idx = kws_names.index(name)  # Current location
            else:
                idx = -1  # Append

            v, c = self._kw_opt_comment_unpacker(kw_dict[name])
            if idx >= 0:
                kws[idx] = Image_kw(name, v, c)
            else:
                kws.append(Image_kw(name, v, c))

        self.IMAGE.set_kws_list(kws)

    def reset_keywords(self, kw_dict: KWOptCommentMapping) -> None:
        '''
        Sets a keyword dictionnary into the SHM
        This is a complete write - it erases pre-existing keywords

        kw_dict: {key: value}, {key: (value,)} and {key: (value, comment)} are all accepted
        '''
        kws = {}
        for name in kw_dict:
            kws[name] = Image_kw(name,
                                 *self._kw_opt_comment_unpacker(kw_dict[name]))

        self.IMAGE.set_kws(kws)

    @typ.overload
    def get_keywords(self, comments: typ.Literal[False] = False,
                     n_tries: int = 4) -> KWDict:
        ...

    @typ.overload
    def get_keywords(self, comments: typ.Literal[True],
                     n_tries: int = 4) -> KWCommentDict:
        ...

    def get_keywords(self, comments: bool = False,
                     n_tries: int = 4) -> KWDict | KWCommentDict:
        '''
        Return the keyword dictionary from the SHM

        Will return {name: value} if comments is False
        Will return {name: (value, comments)} if comments is True
        '''

        # We'll give ourselves several tries - for race conditions with camera servers
        for i in range(n_tries):
            try:
                return self._get_keywords_nofail(comments=comments)
            except:
                time.sleep(.002)
        # If we havent's succeeded: succeed or fail, last chance
        return self._get_keywords_nofail(comments=comments)

    def _get_keywords_nofail(self, comments=False) -> KWDict | KWCommentDict:
        kws = self.IMAGE.get_kws()
        kws_ret = {}
        for name in kws:
            if comments:
                kws_ret[name] = (kws[name].value, kws[name].comment)
            else:
                kws_ret[name] = kws[name].value

        return kws_ret

    def print_meta_data(self) -> None:
        print(self.IMAGE.md)

    def select_dtype(self) -> None:
        raise NotImplementedError()

    def select_atype(self) -> None:
        raise NotImplementedError()

    def get_counter(self) -> int:
        return self.IMAGE.md.cnt0

    def non_block_wait_semaphore(self, sleeptime=0.1) -> int:
        self._checkGrabSemaphore()
        self.IMAGE.semflush(self.semID)
        ret = -1
        while ret < 0:
            time.sleep(sleeptime)
            # ret is -1 is semaphore is alive and not posted
            ret = self.IMAGE.semtrywait(self.semID)

        # ret will be 1 (sem destroyed) or 0 (sem posted)
        return ret

    def check_sem_trywait(self) -> bool:
        '''
        Performs a trywait on the currently held semaphore
        Returns True if the semaphore was posted (and therefore acquired and decremented)
        Returns False if the semaphore was 0 and the acquisition failed.
        '''
        self._checkGrabSemaphore()
        return self.IMAGE.semtrywait(self.semID) == 0

    def check_sem_value(self) -> int:
        '''
        Check the semaphore value of the currently held read semaphore.
        Returns the value, or -1 if error.
        '''
        self._checkGrabSemaphore()
        return self.IMAGE.semvalue(self.semID)

    def get_data(self, check: bool = False, reform: bool = True,
                 sleepT: float = 0.001, timeout: float | None = 5.0,
                 copy: bool = True, checkSemAndFlush: bool = True,
                 autorelink_if_need: bool = True) -> np.ndarray:
        """
        Reads and returns the data part of the SHM file
        Parameters:
        ----------
        - check: boolean (integer supported); if not False, waits image update
        - copy: boolean, if False returns a np.array pointing to the shm, not a copy.
        - checkSemAndFlush: flush the semaphore to 0, to guarantee SHM
                            was written after this function was called

        CHANGES from xaosim:
            reform, sleepT not implemented
            - reform: use the symcode, autoSqueeze, and triDim constructor arguments (see pyMilk.util.img_shapes for more info)
            - sleepT not useful as we use semaphore waiting now.
        """
        if autorelink_if_need:
            self._attempt_autorelink_if_needed()

        if check:
            if checkSemAndFlush:
                # For irregular operations - we want to bypass this in multi_recv_data
                # Check, flush, and wait the semaphore
                self._checkGrabSemaphore()
                self.IMAGE.semflush(self.semID)
            if timeout is None or timeout <= 0:
                self.IMAGE.semwait(self.semID)
            else:
                err = self.IMAGE.semtimedwait(self.semID, timeout)
                if err != 0:
                    print(f"Warning SHM {self.FNAME} - isio_shmlib.SHM.get_data has timed out and returned old data."
                          )

        if self.location >= 0:
            if copy:
                if self.nDim == 2:
                    return img_shapes.image_decode(
                            self.IMAGE.copy()[self.readSlice], self.symcode)
                elif self.nDim == 3:
                    return img_shapes.full_cube_decode(
                            self.IMAGE.copy()[self.readSlice],
                            self.symcode,
                            self.triDimState,
                    )
                else:
                    return self.IMAGE.copy()[self.readSlice]
            else:
                raise AssertionError("copy=False not allowed on GPU.")
        else:
            # This syntax is only allowed on CPU - segfaults if loc > 0
            if self.nDim == 2:
                return img_shapes.image_decode(
                        np.array(self.IMAGE, copy=copy)[self.readSlice],
                        self.symcode)
            elif self.nDim == 3:
                return img_shapes.full_cube_decode(
                        np.array(self.IMAGE, copy=copy)[self.readSlice],
                        self.symcode,
                        self.triDimState,
                )
            else:
                return np.array(self.IMAGE, copy=copy)[self.readSlice]

    def set_data(self, data: np.ndarray, check_dt: bool = False,
                 autorelink_if_need: bool = False) -> None:
        """
        Upload new data to the SHM file.
        Parameters:
        ----------
        - data: the array to upload to SHM
        - check_dt: boolean (default: false) recasts data
        """
        if autorelink_if_need:
            self._attempt_autorelink_if_needed()

        if check_dt:
            data = data.astype(self.nptype)

        # Handling very specific cases
        # SHM is actually a scalar, autosqueezed to 0 dimensions.
        if self.nDim == 0:
            data = np.array(data)  # A scalar array with () shape

        if self.nDim == 2:
            data_towrite = img_shapes.image_encode(
                    data, self.symcode)[self.writeSlice]
        elif self.nDim == 3:
            data_towrite = img_shapes.full_cube_encode(
                    data, self.symcode, self.triDimState)[self.writeSlice]
        else:
            data_towrite = data[self.writeSlice]

        if not data_towrite.flags['F_CONTIGUOUS']:
            data_towrite = data_towrite.copy('F')
        self.IMAGE.write(data_towrite)

<<<<<<< HEAD
    def save_as_fits(self, fitsname: str, **kwargs) -> int:
=======
    def repost(self, atime: datetime.datetime | None = None) -> None:
        """
            Repost semaphore and writetimes
            But does not handle data.
        """
        if atime is None:
            self.IMAGE.update()
        else:
            self.IMAGE.update_atime(atime)

    def save_as_fits(self, fitsname: str) -> int:
>>>>>>> 086eb189
        """
        Convenient sometimes, to be able to export the data as a fits file.

        Parameters:
        ----------
        - fitsname: a filename (overwrite=True)
        """
        from pyMilk.interfacing import fits_lib
        fits_lib.multi_write(fitsname, self.get_data(**kwargs), symcode=self.symcode,
                             tri_dim=self.triDimState)
        return 0

    #############################################################
    # EXTENSION proposed by xaosim.scexao_shmlib
    #############################################################

    def get_expt(self) -> float:
        """
        Returns exposure time (sec)
        """
        kws = self.get_keywords()
        if "EXPTIME" in kws:
<<<<<<< HEAD
            return kws["EXPTIME"]
        return kws.get("tint", 1.0)
=======
            retval = kws["EXPTIME"]
        retval = kws.get("tint", 1.0)

        assert isinstance(retval, float)
        return retval
>>>>>>> 086eb189

    def get_fps(self) -> float:
        """
        Returns framerate (Hz)
        """
        kws = self.get_keywords()
        if "FRATE" in kws:
            retval = kws["FRATE"]
        retval = kws.get("fps", 0.0)

        assert isinstance(retval, float)
        return retval

    def get_ndr(self) -> int:
        """
        Returns NDR status
        """
        kws = self.get_keywords()
        if "DET-NSMP" in kws:
            retval = kws["DET-NSMP"]
        retval = kws.get("NDR", 1)

        assert isinstance(retval, int)
        return retval

    def get_crop(self) -> tuple[int, int, int, int]:
        """
        Return image crop boundaries
        """

        kws = self.get_keywords()
        new_new_key = ['PRD-MIN1', 'PRD-RNG1', 'PRD-MIN2', 'PRD-RNG2']
        if new_new_key[0] in kws:
            x0x1y0y1 = [int(kws[key]) for key in new_new_key]
            # We switched from (start, end) to (start, range)
            # Also it's gonna be very broken in case we're binning
            x0x1y0y1[1] = x0x1y0y1[0] + x0x1y0y1[1] - 1
            x0x1y0y1[3] = x0x1y0y1[2] + x0x1y0y1[3] - 1
            tup = tuple(x0x1y0y1)
            assert len(tup) == 4
            return tup

        new_key = ['CROP_OR1', 'CROP_EN1', 'CROP_OR2', 'CROP_EN2']
        if new_key[0] in kws:
            tup = tuple([int(kws[key]) for key in new_key])
            assert len(tup) == 4
            return tup

        old_key = ['x0', 'x1', 'y0', 'y1']
        if old_key[0] in kws:
            x0x1y0y1 = [int(kws[key]) for key in old_key]
            x0x1y0y1[1] = x0x1y0y1[0] + x0x1y0y1[1] - 1
            x0x1y0y1[3] = x0x1y0y1[2] + x0x1y0y1[3] - 1
            tup = tuple(x0x1y0y1)
            assert len(tup) == 4
            return tup

        return (0, 0, self.shape[0], self.shape[1])

    #############################################################
    # ADDITIONAL FEATURES - NOT SUPPORTED BY xaosim shm STRUCTURE
    #############################################################

    # A handy property to access the self.IMAGE keywords from top-level
    keywords = property(lambda x: x.IMAGE.kw, None)

    def _checkExists(self) -> bool:
        """
        Check if the requeste SHM file is already allocated
        This is called by the constructor when built for writing.

        Returns True if file exists.
        """
        retcode = self.IMAGE.open(self.FNAME)
        return retcode == 0

    def _checkGrabSemaphore(self) -> None:
        """
        Called by constructor in read mode
        Called by synchronous receive functions

        Sets, and returns, semaphore ID
        """
        if self.semID is None:
            self.semID = self.IMAGE.getsemwaitindex(0)

    @typ.overload
    def multi_recv_data(self, n: int,
                        output_as_cube: typ.Literal[False] = False,
                        monitorCount: bool = False,
                        timeout: float = 5.0) -> list[np.ndarray]:
        ...

    @typ.overload
    def multi_recv_data(self, n: int, output_as_cube: typ.Literal[True],
                        monitorCount: bool = False,
                        timeout: float = 5.0) -> np.ndarray:
        ...

    def multi_recv_data(self, n: int, output_as_cube: bool = False,
                        monitorCount: bool = False,
                        timeout: float = 5.0) -> list[np.ndarray] | np.ndarray:
        """
        Synchronous read of n successive images in a stream.

        Parameters:
        ----------
        - n: number of frames to read and return
        - outputFormat: flag to indicate what is desired
                        0 for List[np.ndarray]
                        1 for aggregated np.ndarray
        - monitorSem: Monitor and report the counter states when ready to receive - WIP
        """
        # Prep output

        output: list[np.ndarray] | np.ndarray
        if output_as_cube is False:
            output = [None for _ in range(n)]  # type: ignore
        else:
            output = np.zeros((n, *self.shape), dtype=self.nptype)

        if monitorCount:
            countValues = np.zeros((2, n), dtype=np.uint64)
        else:
            countValues = None

        # Check and flush the semaphore
        self._checkGrabSemaphore()
        self.IMAGE.semflush(self.semID)

        for k in range(n):
            if countValues is not None:
                countValues[0, k] = self.IMAGE.md.cnt0

            # if output[k] is a list slot, we must copy or we're gonna get a pointer
            # if output[k] is a ndarray slice, we avoid a doublecopy with copy=False
            output[k] = self.get_data(
                    check=True, copy=(self.location >= 0) or
                    (not output_as_cube), checkSemAndFlush=False,
                    timeout=timeout)
            if countValues is not None:
                countValues[1, k] = self.IMAGE.md.cnt0

        if countValues is not None:

            x = countValues[:, 1:] - countValues[:, :-1]
            p1, p2 = np.sum(x < 1, axis=1), np.sum(x > 1, axis=1)
            y = countValues[1] - countValues[0]
            p3, p4 = np.sum(y < 1), np.sum(y > 1)
            print(f"Irregularities:")
            print(f"{p1[0]} < 1, {p1[1]} > 1 deltas in pre.")
            print(f"{p2[0]} < 1, {p2[1]} > 1 deltas in post.")
            print(f"{p3} < 1, {p4} > 1 pre/post diff.")

        return output


def check_SHM_name(fname: str) -> str:
    """
    Check if the name provided in the constructor is
    - a string in ISIO style
    - a full path + filename + in.shm in xaosim style

    Parameters:
    - fname: the string to check

    Returns:
    The cleaned, ISIO formatted file name (no extension)

    Raises:
    Errors if it's a path-like name that
    1 / does not fit in $MILK_SHM_DIR
    2 / does not end with .im.shm
    """
    if not "/" in fname:  # filename only
        if fname.endswith(".im.shm"):
            return fname[:-7]
        else:
            return fname

    # It has slashes
    pre, end = os.path.split(fname)

    # Third condition is for future use if we allow subdirs
    if not pre.startswith(MILK_SHM_DIR) or (len(pre) > len(MILK_SHM_DIR) and
                                            pre[len(MILK_SHM_DIR)] != "/"):
        raise ValueError(
                f"Only files in MILK_SHR_DIR ({MILK_SHM_DIR}) are supported")

    # Do we need to make folders ? We can't... maybe some day
    if "/" in pre[len(MILK_SHM_DIR):]:
        raise ValueError(
                f"Only files at the root of MILK_SHR_DIR ({MILK_SHM_DIR}) are supported"
        )

    # OK we're good, just filter the extension
    if end.endswith(".im.shm"):
        return end[:-7]
    else:
        return end<|MERGE_RESOLUTION|>--- conflicted
+++ resolved
@@ -537,7 +537,7 @@
 
         if self.location >= 0:
             if copy:
-                if self.nDim == 2:
+                if self.nDim == 2:    
                     return img_shapes.image_decode(
                             self.IMAGE.copy()[self.readSlice], self.symcode)
                 elif self.nDim == 3:
@@ -598,9 +598,6 @@
             data_towrite = data_towrite.copy('F')
         self.IMAGE.write(data_towrite)
 
-<<<<<<< HEAD
-    def save_as_fits(self, fitsname: str, **kwargs) -> int:
-=======
     def repost(self, atime: datetime.datetime | None = None) -> None:
         """
             Repost semaphore and writetimes
@@ -611,8 +608,7 @@
         else:
             self.IMAGE.update_atime(atime)
 
-    def save_as_fits(self, fitsname: str) -> int:
->>>>>>> 086eb189
+    def save_as_fits(self, fitsname: str, **kwargs) -> int:) -> int:
         """
         Convenient sometimes, to be able to export the data as a fits file.
 
@@ -635,16 +631,12 @@
         """
         kws = self.get_keywords()
         if "EXPTIME" in kws:
-<<<<<<< HEAD
-            return kws["EXPTIME"]
-        return kws.get("tint", 1.0)
-=======
             retval = kws["EXPTIME"]
-        retval = kws.get("tint", 1.0)
+        else:
+            retval = kws.get("tint", 0.1234)
 
         assert isinstance(retval, float)
         return retval
->>>>>>> 086eb189
 
     def get_fps(self) -> float:
         """
@@ -653,7 +645,8 @@
         kws = self.get_keywords()
         if "FRATE" in kws:
             retval = kws["FRATE"]
-        retval = kws.get("fps", 0.0)
+        else:
+            retval = kws.get("fps", 0.0)
 
         assert isinstance(retval, float)
         return retval
@@ -665,7 +658,8 @@
         kws = self.get_keywords()
         if "DET-NSMP" in kws:
             retval = kws["DET-NSMP"]
-        retval = kws.get("NDR", 1)
+        else:
+            retval = kws.get("NDR", 1)
 
         assert isinstance(retval, int)
         return retval
